--- conflicted
+++ resolved
@@ -13,12 +13,9 @@
 import org.springframework.beans.factory.annotation.Autowired;
 import org.springframework.beans.factory.annotation.Value;
 import org.springframework.data.elasticsearch.repository.ElasticsearchRepository;
-<<<<<<< HEAD
-=======
 import org.springframework.hateoas.Link;
 import org.springframework.hateoas.PagedResources;
 import org.springframework.hateoas.Resource;
->>>>>>> 1b03c038
 import org.springframework.hateoas.hal.Jackson2HalModule;
 import org.springframework.hateoas.mvc.TypeReferences;
 import org.springframework.http.*;
@@ -40,13 +37,23 @@
 import static org.junit.Assert.fail;
 
 /**
- * Created by JAX on 30/08/2016.
+ * <p>
+ * Test class for the Spring Data REST Elasticsearch module.
+ * <p>
+ * It supports data initialization thanks to the <a href="https://github.com/tlrx/elasticsearch-test">elasticsearch-test framework</a>.
  */
+@SuppressWarnings("unused")
 public abstract class SpringDataRestEsTestCase<T, ID extends Serializable, R extends ElasticsearchRepository<T, ID>> extends SpringDataEsTestCase<T, ID, R> {
 
+    /**
+     * Random server port
+     */
     @Value("${local.server.port}")
     private int serverPort;
 
+    /**
+     * Ability to get the current test name
+     */
     @Rule
     public TestName name = new TestName();
 
@@ -78,6 +85,7 @@
      * @param methods Methods to test
      */
     @SafeVarargs
+    @SuppressWarnings("unused")
     public SpringDataRestEsTestCase(Class<? extends RestTestedMethod>... methods) {
 
         if (methods.length == 0)
@@ -101,6 +109,7 @@
 
     @Category(RestTestedMethod.Create.class)
     @Test
+    @SuppressWarnings("unused")
     public void createInvalidEntity() {
 
         // Test null language
@@ -119,6 +128,7 @@
      * @param expectedError {@code true} if an error is expected
      * @return The created entity resource
      */
+    @SuppressWarnings("unused")
     protected ResponseEntity<Resource<T>> postEntity(T entity, HttpStatus expectedStatus, boolean expectedError) {
         return postEntity(entity, expectedStatus, expectedError, null);
     }
@@ -139,14 +149,6 @@
         HttpEntity<T> httpEntity = new HttpEntity<>(entity, httpHeaders);
 
         try {
-<<<<<<< HEAD
-            getHalRestTemplate().exchange(
-                    getWebServiceUrl(),
-                    HttpMethod.POST,
-                    httpEntityNull,
-                    new TypeReferences.ResourceType<T>() {});
-            fail("Should return a 400 BAD REQUEST response");
-=======
             // Send a POST request
             ResponseEntity<Resource<T>> responseEntity =
                     getHalRestTemplate().exchange(
@@ -163,7 +165,6 @@
                 assertThat(responseEntity.getStatusCode(), is(expectedStatus));
                 return responseEntity;
             }
->>>>>>> 1b03c038
         }
 
         // The POST request results in an error response
@@ -184,7 +185,8 @@
      * @param expectedError {@code true} if an error is expected
      * @return The found entity resource
      */
-    private ResponseEntity<Resource<T>> getEntity(Link linkId, HttpStatus expectedStatus, boolean expectedError) {
+    @SuppressWarnings("unused")
+    protected ResponseEntity<Resource<T>> getEntity(Link linkId, HttpStatus expectedStatus, boolean expectedError) {
 
         try {
             // Send a GET request
@@ -216,14 +218,15 @@
      * Call the REST web service to get all entities
      * @return The found entity resources
      */
-    private ResponseEntity<PagedResources<Resource<T>>> getEntities() { return getEntities(null); }
+    @SuppressWarnings("unused")
+    protected ResponseEntity<PagedResources<Resource<T>>> getEntities() { return getEntities(null); }
 
     /**
      * Call the REST web service to get all entities
      * @param page {@code null} if no page is request, else a page number starting from 0
      * @return The found entity resources
      */
-    private ResponseEntity<PagedResources<Resource<T>>> getEntities(Integer page) {
+    protected ResponseEntity<PagedResources<Resource<T>>> getEntities(Integer page) {
 
         // Get user-defined sort field and page size
         final Field sortField = getSortField();
@@ -237,9 +240,9 @@
 
         // Define the fixture for comparison of entities
         if (page != null)
-            documents = testClientOperations.findAllDocumentsByPage(getDocumentMetadata(), documentClass, documentIdField, sortField, page, pageSize);
+            documents = testClientOperations.findAllDocumentsByPage(getDocumentMetadata(), documentClass, sortField, page, pageSize);
         else
-            documents = testClientOperations.findAllDocumentsSorted(getDocumentMetadata(), documentClass, documentIdField, sortField);
+            documents = testClientOperations.findAllDocumentsSorted(getDocumentMetadata(), documentClass, sortField);
         List<Resource<T>> fixture = documents
                 .stream()
                 .map(this::convertToResource)
@@ -274,6 +277,7 @@
      * @param expectedErrors Expected validation errors to assert
      * @return The updated entity resource
      */
+    @SuppressWarnings("unused")
     protected ResponseEntity<Resource<T>> updateLanguage(String id, T entity, HttpStatus expectedStatus, boolean expectedError, List<ValidationError> expectedErrors) {
 
         // Define headers and body
